--- conflicted
+++ resolved
@@ -23,23 +23,12 @@
         if command:
             writer.write(CR + LF)
         writer.write("tel:sh> ")
-<<<<<<< HEAD
-        command = None
-        while command is None:
-            await writer.drain()
-            inp = await reader.read(1)
-            if not inp:
-                # close/eof by client at prompt
-                return
-            command = linereader.send(inp)
-=======
-
-        command = await readline(reader, writer)
+
+        command = await readline2(reader, writer)
         if command is None:
             writer.write("Read stream EOF")
             break
 
->>>>>>> 5a403de7
         writer.write(CR + LF)
 
         if command == "quit":
@@ -140,13 +129,13 @@
             return next_char
 
 
-async def readline(reader, writer):
+async def readline2(reader, writer):
     """
     A very crude readline coroutine interface.
     Returns None on EOF.
     """
     command = ""
-    while True:
+    while not writer.is_closing():
         next_char = await filter_ansi(reader, writer)
         
         if next_char == CR:
@@ -167,6 +156,7 @@
         else:
             command += next_char
             writer.echo(next_char)
+        await writer.drain()
 
 
 def get_slcdata(writer):
